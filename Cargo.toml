[package]
name = "hpke"
repository = "https://github.com/rozbb/rust-hpke"
documentation = "https://docs.rs/rust-hpke"
description = "An implementation of the HPKE hybrid encryption standard (RFC 9180) in pure Rust"
readme = "README.md"
version = "0.9.0"
authors = ["Michael Rosenberg <michael@mrosenberg.pub>"]
edition = "2021"
license = "MIT/Apache-2.0"
keywords = ["cryptography", "crypto", "key-exchange", "encryption", "aead"]
categories = ["cryptography", "no-std"]

[features]
# "p256" enables the use of ECDH-NIST-P256 as a KEM
# "x25519" enables the use of the X25519 as a KEM
default = ["alloc", "p256", "x25519"]
x25519 = ["x25519-dalek"]
# Include serde Serialize/Deserialize impls for all relevant types
serde_impls = ["serde", "generic-array/serde"]
<<<<<<< HEAD
# std includes an implementation of `std::error::Error` for `HpkeError`
=======
# Include allocating methods like open() and seal()
alloc = []
# The std feature has no function outside of doing KAT tests. There is no need to use this in
# production.
>>>>>>> 1796e94b
std = []

[dependencies]
aead = "0.4"
aes-gcm = "0.9"
byteorder = { version = "1.4", default-features = false }
chacha20poly1305 = "0.9"
generic-array = { version = "0.14", default-features = false }
digest = "0.10"
hkdf = "0.12"
hmac = "0.12"
rand_core = { version = "0.6", default-features = false }
p256 = { version = "0.10", default-features = false, features = ["arithmetic", "ecdh" ], optional = true}
sha2 = { version = "0.10", default-features = false }
serde = { version = "1.0", default-features = false, optional = true }
subtle = { version = "2.4", default-features = false }
zeroize = { version = ">=1.3", default-features = false, features = ["zeroize_derive"] }

[dependencies.x25519-dalek]
version = "1.2"
default-features = false
features = ["u64_backend"]
optional = true

[dev-dependencies]
criterion = { version = "0.3", features = ["html_reports"] }
hex = "0.4"
serde = "1.0"
serde_derive = "1.0"
serde_json = "1.0"
rand = { version = "0.8", default-features = false, features = ["getrandom", "std_rng"] }

[[example]]
name = "client_server"
required-features = ["x25519"]

[[example]]
name = "agility"
required-features = ["p256", "x25519"]

# Tell docs.rs to build docs with `--all-features` and `--cfg docsrs` (for nightly docs features)
[package.metadata.docs.rs]
all-features = true
rustdoc-args = ["--cfg", "docsrs"]

# Criteron benches
[[bench]]
name = "benches"
harness = false

[lib]
bench = false<|MERGE_RESOLUTION|>--- conflicted
+++ resolved
@@ -18,14 +18,9 @@
 x25519 = ["x25519-dalek"]
 # Include serde Serialize/Deserialize impls for all relevant types
 serde_impls = ["serde", "generic-array/serde"]
-<<<<<<< HEAD
-# std includes an implementation of `std::error::Error` for `HpkeError`
-=======
 # Include allocating methods like open() and seal()
 alloc = []
-# The std feature has no function outside of doing KAT tests. There is no need to use this in
-# production.
->>>>>>> 1796e94b
+# Includes an implementation of `std::error::Error` for `HpkeError`. Also does what `alloc` does.
 std = []
 
 [dependencies]
